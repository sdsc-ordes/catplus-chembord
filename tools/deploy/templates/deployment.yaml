--- conflicted
+++ resolved
@@ -67,7 +67,6 @@
           valueFrom:
             configMapKeyRef:
               name: #@ data.values.name + "-config"
-<<<<<<< HEAD
               key: QLEVER_UI_URL
         - name: PUBLIC_RESULTS_PER_PAGE
           valueFrom:
@@ -79,9 +78,6 @@
             configMapKeyRef:
               name: #@ data.values.name + "-config"
               key: CATPLUS_ONTOLOGY_URL
-=======
-              key: PUBLIC_CATPLUS_ONTOLOGY_URL
->>>>>>> 8056a569
         - name: AWS_REGION
           valueFrom:
             secretKeyRef:
